--- conflicted
+++ resolved
@@ -1775,7 +1775,6 @@
   tiledb_array->array_->set_zlib_compression_level(level);
 }
 
-<<<<<<< HEAD
 // Expose some filesystem functionality implemented in TileDB.
 inline bool sanity_check_fs(const TileDB_CTX* tiledb_ctx) {
   if (tiledb_ctx && tiledb_ctx->storage_manager_
@@ -1878,10 +1877,13 @@
     return close_file(tiledb_ctx->storage_manager_->get_config()->get_filesystem(), filename);
   }
   return TILEDB_ERR;
-=======
+}
+
+// Karthik's changes
+
 int tiledb_create_directory(const char* directory_name)
 {
-  if(is_dir(directory_name)) //pre-existing directory
+  /*if(is_dir(directory_name)) //pre-existing directory
     return TILEDB_OK;
   auto status = create_dir(directory_name);
   if(status == TILEDB_UT_OK)
@@ -1890,7 +1892,8 @@
   {
     strcpy(tiledb_errmsg, tiledb_ut_errmsg.c_str());
     return TILEDB_ERR;
-  }
+  }*/
+   return TILEDB_ERR;
 }
 
 int tiledb_ls_directory(
@@ -1945,14 +1948,15 @@
 
 int tiledb_delete_directory(const char* directory_name)
 {
-  auto status = delete_dir(directory_name);
+  /*auto status = delete_dir(directory_name);
   if(status == TILEDB_UT_OK)
     return TILEDB_OK;
   else
   {
     strcpy(tiledb_errmsg, tiledb_ut_errmsg.c_str());
     return TILEDB_ERR;
-  }
+  }*/
+  return TILEDB_ERR;
 }
 
 void* tiledb_open_file(const char* filename, const char* mode)
@@ -2013,5 +2017,4 @@
     strerror_r(errno, tiledb_errmsg, TILEDB_ERRMSG_MAX_LEN);
     return TILEDB_ERR;
   }
->>>>>>> c25af5e5
 }